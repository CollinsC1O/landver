{
  "files": [
    "README.md"
  ],
  "imageSize": 100,
  "commit": true,
  "commitType": "docs",
  "commitConvention": "angular",
  "contributors": [
    {
      "login": "fishonamos",
      "name": "Fishon Amos",
      "avatar_url": "https://avatars.githubusercontent.com/u/43862685?v=4",
      "profile": "https://fishonsnote.medium.com/",
      "contributions": [
        "code"
      ]
    },
    {
      "login": "Solomonsolomonsolomon",
      "name": "Solomonsolomonsolomon",
      "avatar_url": "https://avatars.githubusercontent.com/u/103282647?v=4",
      "profile": "https://github.com/Solomonsolomonsolomon",
      "contributions": [
        "code",
        "infra"
      ]
    },
    {
      "login": "GoSTEAN",
      "name": "Stephanie Nwankwo",
      "avatar_url": "https://avatars.githubusercontent.com/u/63151237?v=4",
      "profile": "https://github.com/GoSTEAN",
      "contributions": [
        "code"
      ]
    },
    {
      "login": "rajiabdul",
      "name": "RAJI ABDUL",
      "avatar_url": "https://avatars.githubusercontent.com/u/119139404?v=4",
      "profile": "https://github.com/rajiabdul",
      "contributions": [
        "doc"
      ]
    },
    {
      "login": "manlikeHB",
      "name": "Yusuf Habib",
      "avatar_url": "https://avatars.githubusercontent.com/u/109147010?v=4",
      "profile": "https://github.com/manlikeHB",
      "contributions": [
        "code"
      ]
    },
    {
      "login": "Akshola00",
      "name": "Akinshola",
      "avatar_url": "https://avatars.githubusercontent.com/u/114211385?v=4",
      "profile": "https://github.com/Akshola00",
      "contributions": [
        "code"
      ]
    },
    {
      "login": "SoarinSkySagar",
      "name": "Sagar Rana",
      "avatar_url": "https://avatars.githubusercontent.com/u/117727361?v=4",
      "profile": "https://github.com/SoarinSkySagar",
      "contributions": [
        "code"
      ]
    },
    {
      "login": "saimeunt",
      "name": "saimeunt",
      "avatar_url": "https://avatars.githubusercontent.com/u/5597359?v=4",
      "profile": "https://github.com/saimeunt",
      "contributions": [
        "code"
      ]
    },
    {
      "login": "Eche5",
      "name": "Echefula Ndukwe",
      "avatar_url": "https://avatars.githubusercontent.com/u/111073744?v=4",
      "profile": "https://deveche.vercel.app/",
      "contributions": [
        "code"
      ]
    },
    {
      "login": "PoulavBhowmick03",
      "name": "Poulav Bhowmick",
      "avatar_url": "https://avatars.githubusercontent.com/u/133862694?v=4",
      "profile": "https://poulav.vercel.app",
      "contributions": [
        "code"
      ]
    },
    {
      "login": "No-bodyq",
      "name": "Asher",
      "avatar_url": "https://avatars.githubusercontent.com/u/141028690?v=4",
      "profile": "https://github.com/No-bodyq",
      "contributions": [
        "code"
      ]
    },
    {
<<<<<<< HEAD
      "login": "Villarley",
      "name": "Santiago Villarreal Arley",
      "avatar_url": "https://avatars.githubusercontent.com/u/115122095?v=4",
      "profile": "https://github.com/Villarley",
=======
      "login": "Otaiki1",
      "name": "Abdulsamad sadiq",
      "avatar_url": "https://avatars.githubusercontent.com/u/38711713?v=4",
      "profile": "https://github.com/Otaiki1",
>>>>>>> b2e9f5b8
      "contributions": [
        "code"
      ]
    }
  ],
  "contributorsPerLine": 7,
  "skipCi": true,
  "repoType": "github",
  "repoHost": "https://github.com",
  "projectName": "landver",
  "projectOwner": "NoshonNetworks"
}<|MERGE_RESOLUTION|>--- conflicted
+++ resolved
@@ -108,17 +108,18 @@
       ]
     },
     {
-<<<<<<< HEAD
       "login": "Villarley",
       "name": "Santiago Villarreal Arley",
       "avatar_url": "https://avatars.githubusercontent.com/u/115122095?v=4",
       "profile": "https://github.com/Villarley",
-=======
+       "contributions": [
+        "code"
+      ]
+    },{
       "login": "Otaiki1",
       "name": "Abdulsamad sadiq",
       "avatar_url": "https://avatars.githubusercontent.com/u/38711713?v=4",
       "profile": "https://github.com/Otaiki1",
->>>>>>> b2e9f5b8
       "contributions": [
         "code"
       ]
