--- conflicted
+++ resolved
@@ -162,7 +162,6 @@
         land_register_dispatcher.get_lands_by_owner(owner_address),
         array![land_id1, land_id2, land_id3].span(),
     );
-<<<<<<< HEAD
 
     stop_cheat_caller_address(contract_address);
 }
@@ -246,7 +245,6 @@
 
     stop_cheat_caller_address(contract_address);
     stop_cheat_block_timestamp(contract_address);
-=======
 }
 
 #[test]
@@ -317,5 +315,4 @@
     let land_after = land_register_dispatcher.get_land(land_id);
     assert_eq!(land_after.status, LandStatus::Rejected, "Should be rejected after");
     stop_cheat_caller_address(contract_address);
->>>>>>> 533e5ce6
 }