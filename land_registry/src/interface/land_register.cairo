use starknet::ContractAddress;
use land_registry::utils::utils::{create_land_id};

// Core data structures and interfaces for the Land Registry system

// Represents a land parcel with its properties and metadata
#[derive(Drop, Copy, Serde, starknet::Store)]
pub struct Land {
    land_id: u256, // Land id
    owner: ContractAddress, // Address of the current land owner
    location: Location, // Geographic coordinates of the land
    area: u256, // Size of the land parcel
    land_use: LandUse, // Designated purpose/usage of the land
    status: LandStatus, // Current verification status
    last_transaction_timestamp: u64, // Timestamp of the most recent transaction
    inspector: ContractAddress, // Address of assigned inspector
}

// Represents the verification status of a land parcel
#[derive(Drop, Debug, Copy, Serde, Clone, starknet::Store, PartialEq)]
pub enum LandStatus {
    Pending, // Awaiting verification
    Approved, // Verified and approved
    Rejected, // Verification failed
}

// Geographic coordinates of a land parcel
#[derive(Drop, Copy, Serde, starknet::Store, PartialEq)]
pub struct Location {
    latitude: felt252, // Latitude coordinate
    longitude: felt252, // Longitude coordinate
}

// Classification of land usage types
#[derive(Debug, Drop, Copy, Serde, Clone, starknet::Store, PartialEq)]
pub enum LandUse {
    Residential, // Housing and living spaces
    Commercial, // Business and retail
    Industrial, // Manufacturing and production
    Agricultural, // Farming and cultivation
    Recreational, // Parks and leisure
    Institutional, // Schools, hospitals, government buildings
    MixedUse, // Combined purposes
    Unclassified, // Undefined usage
}

// Represents a land listing in the marketplace
#[derive(Drop, Copy, Serde, starknet::Store)]
pub struct Listing {
    land_id: u256,
    seller: ContractAddress,
    price: u256,
    status: ListingStatus,
    created_at: u64,
    updated_at: u64
}

#[derive(Drop, Debug, Copy, Serde, Clone, starknet::Store, PartialEq)]
pub enum ListingStatus {
    Active,
    Sold,
    Cancelled
}

#[starknet::interface]
pub trait ILandRegistry<TContractState> {
    fn upgrade(
        ref self: TContractState, new_class_hash: starknet::class_hash::ClassHash
    ); // // upgrade the contract class
    fn register_land(
        ref self: TContractState, location: Location, area: u256, land_use: LandUse,
    ) -> u256;
    fn transfer_land(ref self: TContractState, land_id: u256, new_owner: ContractAddress);
    fn get_land(self: @TContractState, land_id: u256) -> Land;
    fn get_land_count(self: @TContractState) -> u256;
    fn get_lands_by_owner(self: @TContractState, owner: ContractAddress) -> Span<u256>;
    fn get_all_lands(self: @TContractState) -> Span<Land>;
    fn update_land(ref self: TContractState, land_id: u256, area: u256, land_use: LandUse);
    fn approve_land(ref self: TContractState, land_id: u256);
    fn reject_land(ref self: TContractState, land_id: u256);
    fn is_inspector(self: @TContractState, inspector: ContractAddress) -> bool;
    // fn add_inspector(ref self: TContractState, inspector: ContractAddress);
    // fn remove_inspector(ref self: TContractState, inspector: ContractAddress);
    fn is_land_approved(self: @TContractState, land_id: u256) -> bool;
    fn get_pending_approvals(self: @TContractState) -> Array<u256>;
    fn get_land_transaction_history(
        self: @TContractState, land_id: u256
    ) -> Array<(ContractAddress, u64)>;
    fn get_land_status(self: @TContractState, land_id: u256) -> LandStatus;

    fn set_land_inspector(ref self: TContractState, land_id: u256, inspector: ContractAddress);
    fn get_land_inspector(self: @TContractState, land_id: u256) -> ContractAddress;
    fn add_inspector(ref self: TContractState, inspector: ContractAddress);
    fn remove_inspector(ref self: TContractState, inspector: ContractAddress);
<<<<<<< HEAD
    fn get_all_inspectors(self: @TContractState) -> Array<ContractAddress>;

    fn set_fee(ref self: TContractState, fee: u128);
    fn get_fee(self: @TContractState) -> u128;
=======

    fn get_user_type(self: @TContractState, userAddress: ContractAddress) -> felt252;
>>>>>>> d3120629

    // Marketplace function
    fn create_listing(ref self: TContractState, land_id: u256, price: u256) -> u256;
    fn cancel_listing(ref self: TContractState, listing_id: u256);
    fn update_listing_price(ref self: TContractState, listing_id: u256, new_price: u256);
    fn buy_land(ref self: TContractState, listing_id: u256);
    fn get_listing(self: @TContractState, listing_id: u256) -> Listing;
    fn get_active_listings(self: @TContractState) -> Array<u256>;
    fn get_listing_price_history(self: @TContractState, listing_id: u256) -> Array<(u256, u64)>;
}

// Events
#[derive(Drop, starknet::Event)]
pub struct LandRegistered {
    land_id: u256,
    owner: ContractAddress,
    location: Location,
    area: u256,
    land_use: Option<felt252>,
}

#[derive(Drop, starknet::Event)]
pub struct LandTransferred {
    land_id: u256,
    from_owner: ContractAddress,
    to_owner: ContractAddress,
}

#[derive(Drop, starknet::Event)]
pub struct LandVerified {
    land_id: u256,
}

#[derive(Drop, Copy, starknet::Event)]
pub struct LandUpdated {
    land_id: u256,
    land_use: Option<felt252>,
    area: u256
}

#[derive(Drop, Copy, starknet::Event)]
pub struct LandInspectorSet {
    land_id: u256,
    inspector: ContractAddress,
}

#[derive(Drop, starknet::Event)]
pub struct InspectorAdded {
    inspector: ContractAddress,
}

#[derive(Drop, starknet::Event)]
pub struct InspectorRemoved {
    inspector: ContractAddress,
}

#[derive(Drop, starknet::Event)]
pub struct ListingCreated {
    listing_id: u256,
    land_id: u256,
    seller: ContractAddress,
    price: u256
}

#[derive(Drop, starknet::Event)]
pub struct ListingCancelled {
    listing_id: u256
}

#[derive(Drop, starknet::Event)]
pub struct ListingPriceUpdated {
    listing_id: u256,
    old_price: u256,
    new_price: u256
}

#[derive(Drop, starknet::Event)]
pub struct LandSold {
    listing_id: u256,
    land_id: u256,
    seller: ContractAddress,
    buyer: ContractAddress,
    price: u256
}<|MERGE_RESOLUTION|>--- conflicted
+++ resolved
@@ -92,15 +92,13 @@
     fn get_land_inspector(self: @TContractState, land_id: u256) -> ContractAddress;
     fn add_inspector(ref self: TContractState, inspector: ContractAddress);
     fn remove_inspector(ref self: TContractState, inspector: ContractAddress);
-<<<<<<< HEAD
     fn get_all_inspectors(self: @TContractState) -> Array<ContractAddress>;
 
     fn set_fee(ref self: TContractState, fee: u128);
     fn get_fee(self: @TContractState) -> u128;
-=======
 
     fn get_user_type(self: @TContractState, userAddress: ContractAddress) -> felt252;
->>>>>>> d3120629
+
 
     // Marketplace function
     fn create_listing(ref self: TContractState, land_id: u256, price: u256) -> u256;
