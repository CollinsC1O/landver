--- conflicted
+++ resolved
@@ -6,7 +6,6 @@
 // Represents a land parcel with its properties and metadata
 #[derive(Drop, Copy, Serde, starknet::Store)]
 pub struct Land {
-<<<<<<< HEAD
     owner: ContractAddress, // Address of the current land owner
     location: Location, // Geographic coordinates of the land
     area: u256, // Size of the land parcel
@@ -14,16 +13,7 @@
     status: LandStatus, // Current verification status
     last_transaction_timestamp: u64, // Timestamp of the most recent transaction
     inspector: ContractAddress, // Address of assigned inspector
-=======
-    owner: ContractAddress,
-    location: Location,
-    area: u256,
-    land_use: LandUse,
-    status: LandStatus,
-    last_transaction_timestamp: u64,
-    inspector: ContractAddress,
-    fee: u256,
->>>>>>> fc5a2816
+    fee: u256, // land registration fee
 }
 
 // Represents the verification status of a land parcel
