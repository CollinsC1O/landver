use starknet::ContractAddress;
use land_registry::utils::utils::{create_land_id};

#[derive(Drop, Copy, Serde, starknet::Store)]
pub struct Land {
    owner: ContractAddress,
    location: Location,
    area: u256,
    land_use: LandUse,
    status: LandStatus,
    inspector: Option<ContractAddress>,
    last_transaction_timestamp: u64,
}

#[derive(Drop, Debug, Copy, Serde, Clone, starknet::Store, PartialEq)]
pub enum LandStatus {
    Pending,
    Approved,
    Rejected,
}

#[derive(Drop, Copy, Serde, starknet::Store, PartialEq)]
pub struct Location {
    latitude: felt252,
    longitude: felt252,
}

#[derive(Debug, Drop, Copy, Serde, Clone, starknet::Store, PartialEq)]
pub enum LandUse {
    Residential,
    Commercial,
    Industrial,
    Agricultural,
    Recreational,
    Institutional,
    MixedUse,
    Unclassified,
}


#[starknet::interface]
pub trait ILandRegistry<TContractState> {
    fn register_land(
        ref self: TContractState, location: Location, area: u256, land_use: LandUse,
    ) -> u256;
    fn set_land_inspector(ref self: TContractState, land_id: u256, inspector: ContractAddress);
    fn get_land_inspector(self: @TContractState, land_id: u256) -> Option<ContractAddress>;
    fn transfer_land(ref self: TContractState, land_id: u256, new_owner: ContractAddress);
    fn get_land(self: @TContractState, land_id: u256) -> Land;
    fn get_land_count(self: @TContractState) -> u256;
    fn get_lands_by_owner(self: @TContractState, owner: ContractAddress) -> Span<u256>;
    fn update_land(ref self: TContractState, land_id: u256, area: u256, land_use: LandUse);
    fn approve_land(ref self: TContractState, land_id: u256);
    fn reject_land(ref self: TContractState, land_id: u256);
    fn is_inspector(self: @TContractState, inspector: ContractAddress) -> bool;
    fn add_inspector(ref self: TContractState, inspector: ContractAddress);
    fn remove_inspector(ref self: TContractState, inspector: ContractAddress);
<<<<<<< HEAD
    fn is_land_approved(self: @TContractState, land_id: u256) -> bool;
    fn get_pending_approvals(self: @TContractState) -> Array<u256>;
    fn get_land_transaction_history(
        self: @TContractState, land_id: u256
    ) -> Array<(ContractAddress, u64)>;
=======
    fn get_land_status(self: @TContractState, land_id: u256) -> LandStatus;
>>>>>>> 533e5ce6
}<|MERGE_RESOLUTION|>--- conflicted
+++ resolved
@@ -55,13 +55,10 @@
     fn is_inspector(self: @TContractState, inspector: ContractAddress) -> bool;
     fn add_inspector(ref self: TContractState, inspector: ContractAddress);
     fn remove_inspector(ref self: TContractState, inspector: ContractAddress);
-<<<<<<< HEAD
     fn is_land_approved(self: @TContractState, land_id: u256) -> bool;
     fn get_pending_approvals(self: @TContractState) -> Array<u256>;
     fn get_land_transaction_history(
         self: @TContractState, land_id: u256
     ) -> Array<(ContractAddress, u64)>;
-=======
     fn get_land_status(self: @TContractState, land_id: u256) -> LandStatus;
->>>>>>> 533e5ce6
 }