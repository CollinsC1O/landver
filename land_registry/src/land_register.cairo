#[starknet::contract]
pub mod LandRegistryContract {
    use OwnableComponent::InternalTrait;
    use starknet::SyscallResultTrait;
    use starknet::{
        get_caller_address, get_contract_address, get_block_timestamp, ContractAddress, syscalls
    };
    use land_registry::interface::land_register::{
        ILandRegistry, Land, LandUse, Location, LandStatus, Listing, ListingStatus
    };
    use land_registry::interface::land_register::{
        LandRegistered, LandTransferred, LandVerified, LandUpdated, LandInspectorSet,
        InspectorAdded, InspectorRemoved, ListingCreated, ListingCancelled, ListingPriceUpdated,
        LandSold
    };
    use land_registry::land_nft::{LandNFT};
    use land_registry::interface::land_nft::{ILandNFTDispatcher, ILandNFTDispatcherTrait};
    use land_registry::utils::utils::{create_land_id, LandUseIntoOptionFelt252};
    use core::array::ArrayTrait;
    use starknet::storage::{Map, StorageMapWriteAccess, StorageMapReadAccess};
    use land_registry::custom_error::Errors;

    use openzeppelin::access::ownable::OwnableComponent;
    use openzeppelin::upgrades::UpgradeableComponent;
    use openzeppelin::upgrades::interface::IUpgradeable;

    // open zeppellin commponents
    component!(path: OwnableComponent, storage: ownable, event: OwnableEvent);
    component!(path: UpgradeableComponent, storage: upgradeable, event: UpgradeableEvent);

    // Ownable Mixin
    #[abi(embed_v0)]
    impl OwnableMixinImpl = OwnableComponent::OwnableMixinImpl<ContractState>;
    impl OwnableInternalImpl = OwnableComponent::InternalImpl<ContractState>;
    // Upgradeable
    impl UpgradeableInternalImpl = UpgradeableComponent::InternalImpl<ContractState>;


    #[storage]
    struct Storage {
        #[substorage(v0)]
        ownable: OwnableComponent::Storage, // Openzeppelin storage for Ownable component
        #[substorage(v0)]
        upgradeable: UpgradeableComponent::Storage, // Openzeppelin storage for Upgradable component 
        lands: Map::<u256, Land>, // Stores all registered lands
        lands_registry: Map::<u256, Land>,
        owner_lands: Map::<(ContractAddress, u256), u256>, // Maps owners to their lands
        owner_land_count: Map::<ContractAddress, u256>, // Number of lands per owner
        land_inspectors: Map::<u256, ContractAddress>, // Assigned inspector for each land
        all_land_inspectors: Map::<u256, ContractAddress>, // All inspectors
        lands_assigned_to_inspector: Map::<ContractAddress, u256>, // Number of lands per inspector
        approved_lands: Map::<u256, bool>, // Tracks approved land status
        land_count: u256, // Total number of registered lands
        nft_contract: ContractAddress, // Address of the NFT contract
        land_transaction_history: Map::<
            (u256, u256), (ContractAddress, u64)
        >, // Transaction history
        land_transaction_count: Map::<u256, u256>, // Number of transactions per land
        land_inspector_assignments: Map::<u256, ContractAddress>, // Inspector assignments
        registered_inspectors: Map::<ContractAddress, bool>, // List of registered inspectors
        inspector_count: u256, // Total number of registered inspectors
        listings: Map::<u256, Listing>,
        listing_count: u256,
        price_history: Map::<
            (u256, u256), (u256, u64)
        >, // (listing_id, index) -> (price, timestamp)
        price_update_count: Map::<u256, u256>, // listing_id -> number of price updates
        active_listings: Map::<u256, u256>, // index -> listing_id
        active_listing_count: u256,
    }

    #[event]
    #[derive(Drop, starknet::Event)]
    pub enum Event {
        #[flat]
        OwnableEvent: OwnableComponent::Event, // openzeppelin event
        #[flat]
        UpgradeableEvent: UpgradeableComponent::Event, // openzeppelin event
        LandRegistered: LandRegistered,
        LandTransferred: LandTransferred,
        LandVerified: LandVerified,
        LandUpdated: LandUpdated,
        LandInspectorSet: LandInspectorSet,
        InspectorAdded: InspectorAdded,
        InspectorRemoved: InspectorRemoved,
        ListingCreated: ListingCreated,
        ListingCancelled: ListingCancelled,
        ListingPriceUpdated: ListingPriceUpdated,
        LandSold: LandSold,
    }

    // Constructor initializes the contract with NFT functionality

    #[constructor]
    fn constructor(
        ref self: ContractState, nft_contract_class_hash: starknet::class_hash::ClassHash
    ) {
        let owner = get_caller_address();
        self.ownable.initializer(owner);

        self.inspector_count.write(0);

        // Deploy the NFT contract and store its address

        let land_register_contract_address = get_contract_address();
        let base_uri: ByteArray = "https://example.base.uri/";
        let mut call_data = ArrayTrait::<felt252>::new();
        call_data.append(land_register_contract_address.try_into().unwrap());
        base_uri.serialize(ref call_data);
        let (nft_contract_address, _) = syscalls::deploy_syscall(
            nft_contract_class_hash, 0, call_data.span(), true
        )
            .unwrap_syscall();

        self.nft_contract.write(nft_contract_address);
    }

    #[abi(embed_v0)]
    impl LandRegistry of ILandRegistry<ContractState> {
        fn upgrade(ref self: ContractState, new_class_hash: starknet::class_hash::ClassHash) {
            self.ownable.assert_only_owner();
            self.upgradeable.upgrade(new_class_hash);
        }

        // Registers a new land parcel in the system
        fn register_land(
            ref self: ContractState, location: Location, area: u256, land_use: LandUse,
        ) -> u256 {
            let caller = get_caller_address();

            let timestamp = get_block_timestamp();
            // Generate unique land ID based on owner, timestamp and location
            let land_id = create_land_id(caller, timestamp, location);
            let transaction_count = self.land_transaction_count.read(land_id);

            // Create new land record
            let new_land = Land {
                land_id,
                owner: caller,
                location,
                area,
                land_use,
                status: LandStatus::Pending,
                inspector: 0.try_into().unwrap(),
                last_transaction_timestamp: timestamp
            };

            // Update storage with new land information
            self.lands.write(land_id, new_land);
            self.lands_registry.write(self.land_count.read() + 1, new_land);
            self.land_count.write(self.land_count.read() + 1);

            // Update owner's land records
            let owner_land_count = self.owner_land_count.read(caller);
            self.owner_lands.write((caller, owner_land_count), land_id);
            self.owner_land_count.write(caller, owner_land_count + 1);

            // Record transaction in history
            self.land_transaction_history.write((land_id, transaction_count), (caller, timestamp));
            self
                .land_transaction_count
                .write(land_id, self.land_transaction_count.read(land_id) + 1);

            // Emit registration event
            self
                .emit(
                    LandRegistered {
                        land_id: land_id,
                        owner: caller,
                        location: location,
                        area: area,
                        land_use: land_use.into()
                    }
                );

            land_id
        }
        fn get_user_type(self: @ContractState, userAddress: ContractAddress) -> felt252 {
            let inspector = self.registered_inspectors.read(userAddress);

            let owner = self.owner_land_count.read(userAddress);
            let inspector_role = 'inspector';
            let owner_role = 'owner';

            if inspector {
                return inspector_role;
            } else if (owner > 0) {
                return owner_role;
            } else {
                return 'None';
            }
        }

        fn get_land(self: @ContractState, land_id: u256) -> Land {
            self.lands.read(land_id)
        }

        fn get_land_count(self: @ContractState) -> u256 {
            self.land_count.read()
        }


        fn get_lands_by_owner(self: @ContractState, owner: ContractAddress) -> Span<u256> {
            let mut result = array![];
            let owner_land_count = self.owner_land_count.read(owner);
            let mut i = 0;
            while i < owner_land_count {
                let land_id = self.owner_lands.read((owner, i));
                result.append(land_id);
                i += 1;
            };
            result.span()
        }

        fn get_all_lands(self: @ContractState) -> Span<Land> {
            let mut lands = array![];
            let land_count = self.land_count.read();
            let mut i: u256 = 1;

            while i < land_count + 1 {
                let land: Land = self.lands_registry.read(i);
                lands.append(land);
                i += 1;
            };
            lands.span()
        }

        fn update_land(ref self: ContractState, land_id: u256, area: u256, land_use: LandUse) {
            assert(InternalFunctions::only_owner(@self, land_id), Errors::UPDATE_BY_LAND);
            let mut land = self.lands.read(land_id);
            land.area = area;
            land.land_use = land_use;
            self.lands.write(land_id, land);

            self.emit(LandUpdated { land_id: land_id, area: area, land_use: land_use.into() });
        }

        // Transfers land ownership to a new owner
        fn transfer_land(ref self: ContractState, land_id: u256, new_owner: ContractAddress) {
            // Verify caller is the current owner
            assert(InternalFunctions::only_owner(@self, land_id), Errors::ONLY_OWNER_TRNF);
            assert(new_owner != 0.try_into().unwrap(), Errors::ADDRESS_ZERO);

            let mut land = self.lands.read(land_id);
            // Verify land is approved for transfer
            assert(land.status == LandStatus::Approved, Errors::LAND_APPROVAL);

            let old_owner = land.owner;
            land.owner = new_owner;
            self.lands.write(land_id, land);

            // Update old owner's land records
            let mut old_owner_land_count = self.owner_land_count.read(old_owner);
            let mut index_to_remove = old_owner_land_count;
            let mut i: u256 = 0;

            // Find the land index in old owner's records
            loop {
                if i >= old_owner_land_count {
                    break;
                }
                if self.owner_lands.read((old_owner, i)) == land_id {
                    index_to_remove = i;
                    break;
                }
                i += 1;
            };

            assert(index_to_remove < old_owner_land_count, Errors::NO_LAND);

            // Reorganize old owner's land records
            if index_to_remove < old_owner_land_count - 1 {
                let last_land = self.owner_lands.read((old_owner, old_owner_land_count - 1));
                self.owner_lands.write((old_owner, index_to_remove), last_land);
            }
            self.owner_land_count.write(old_owner, old_owner_land_count - 1);

            // Update new owner's land records
            let new_owner_land_count = self.owner_land_count.read(new_owner);
            self.owner_lands.write((new_owner, new_owner_land_count), land_id);
            self.owner_land_count.write(new_owner, new_owner_land_count + 1);

            // Transfer the associated NFT
            let nft_contract = self.nft_contract.read();
            let nft_dispatcher = ILandNFTDispatcher { contract_address: nft_contract };
            nft_dispatcher.transfer(old_owner, new_owner, land_id);

            // Emit transfer event
            self
                .emit(
                    LandTransferred {
                        land_id: land_id, from_owner: old_owner, to_owner: new_owner,
                    }
                );
        }

        fn approve_land(ref self: ContractState, land_id: u256) {
            assert(InternalFunctions::only_inspector(@self, land_id), Errors::INSPECTOR_APPROVE);

            self.approved_lands.write(land_id, true);

            // Mint NFT
            let mut land = self.lands.read(land_id);
            assert(land.status == LandStatus::Pending, Errors::PENDING_LAND);
            land.status = LandStatus::Approved;
            self.lands.write(land_id, land);
            let nft_contract = self.nft_contract.read();
            let nft_dispatcher = ILandNFTDispatcher { contract_address: nft_contract };
            nft_dispatcher.mint(land.owner, land_id);

            self.emit(LandVerified { land_id: land_id });
        }

        fn reject_land(ref self: ContractState, land_id: u256) {
            assert(
                InternalFunctions::only_inspector(@self, land_id)
                    | InternalFunctions::only_owner(@self, land_id),
                Errors::INSPECTOR_OWNER_APPR
            );
            let mut land = self.lands.read(land_id);
            assert(land.status == LandStatus::Pending, Errors::PENDING_LAND);
            land.status = LandStatus::Rejected;
            self.lands.write(land_id, land);

            self.emit(LandVerified { land_id: land_id });
        }

        fn is_inspector(self: @ContractState, inspector: ContractAddress) -> bool {
            let count = self.lands_assigned_to_inspector.read(inspector);

            if count > 0 {
                return true;
            }

            return false;
        }


        fn is_land_approved(self: @ContractState, land_id: u256) -> bool {
            let land = self.lands.read(land_id);
            land.status == LandStatus::Approved
        }


        fn get_pending_approvals(self: @ContractState) -> Array<u256> {
            let mut pending_approvals = array![];
            let owner = get_caller_address();
            let owner_land_count = self.owner_land_count.read(owner);
            let mut i = 0;
            while i < owner_land_count {
                let land_id = self.owner_lands.read((owner, i));
                if (!self.approved_lands.read(land_id)) {
                    pending_approvals.append(land_id);
                }
                i += 1;
            };
            pending_approvals
        }

        fn get_land_transaction_history(
            self: @ContractState, land_id: u256
        ) -> Array<(ContractAddress, u64)> {
            let mut land_history = array![];
            let transaction_count = self.land_transaction_count.read(land_id);
            let mut i = 0;
            while i < transaction_count {
                land_history.append(self.land_transaction_history.read((land_id, i)));
                i += 1;
            };

            land_history
        }
        fn get_land_status(self: @ContractState, land_id: u256) -> LandStatus {
            let land = self.lands.read(land_id);
            land.status
        }

        fn set_land_inspector(ref self: ContractState, land_id: u256, inspector: ContractAddress) {
            assert(InternalFunctions::only_owner(@self, land_id), Errors::OWNER_MK_INSPECTOR);
            let prev_land_count = self.lands_assigned_to_inspector.read(inspector);
            self.land_inspectors.write(land_id, inspector);
            self.lands_assigned_to_inspector.write(inspector, prev_land_count + 1);

            let prev_land = self.lands.read(land_id);

            self.lands.write(land_id, Land { inspector: inspector, ..prev_land });

            self.emit(LandInspectorSet { land_id, inspector });
        }

        fn get_land_inspector(self: @ContractState, land_id: u256) -> ContractAddress {
            self.land_inspectors.read(land_id)
        }

        fn add_inspector(ref self: ContractState, inspector: ContractAddress) {
            assert(inspector != 0.try_into().unwrap(), Errors::INSPECTOR_ADDR);
            assert(!self.registered_inspectors.read(inspector), Errors::REGISTERED_INSPECTOR);

            // Register the inspector
            self.registered_inspectors.write(inspector, true);
            self.all_land_inspectors.write(self.inspector_count.read(), inspector);
            self.inspector_count.write(self.inspector_count.read() + 1);
            self.lands_assigned_to_inspector.write(inspector, 0);

            self.emit(InspectorAdded { inspector });
        }

        fn remove_inspector(ref self: ContractState, inspector: ContractAddress) {
            assert(self.registered_inspectors.read(inspector), Errors::NOT_REGISTERED_INSP);

            let assigned_lands = self.lands_assigned_to_inspector.read(inspector);
            assert(assigned_lands == 0, Errors::ACTIVE_INSPECTOR);

            self.registered_inspectors.write(inspector, false);
            self.inspector_count.write(self.inspector_count.read() - 1);

            self.emit(InspectorRemoved { inspector });
        }

<<<<<<< HEAD
        fn get_all_inspectors(self: @ContractState) -> Array<ContractAddress> {
            let mut inspectors = array![];
            let inspector_count = self.inspector_count.read();
            let mut i = 0;
            while i < inspector_count {
                let inspector = self.all_land_inspectors.read(i);
                if (self.registered_inspectors.read(inspector)) {
                    inspectors.append(inspector);
                }
                i += 1;
            };
            inspectors
        }

        fn set_fee(ref self: ContractState, fee: u128) {
            let caller = get_caller_address();
            assert(self.registered_inspectors.read(caller), Errors::NOT_AUTHORIZED);
            let old_fee = self.fee_per_square_unit.read();
            self.fee_per_square_unit.write(fee);
            self.emit(FeeUpdated { old_fee, new_fee: fee });
        }

        fn get_fee(self: @ContractState) -> u128 {
            self.fee_per_square_unit.read()
        }

=======
>>>>>>> d3120629
        fn create_listing(ref self: ContractState, land_id: u256, price: u256) -> u256 {
            let caller = get_caller_address();

            // Verify caller owns the land
            assert(InternalFunctions::only_owner(@self, land_id), Errors::ONLY_OWNER_CAN_LIST);

            // Verify land is approved
            let land = self.lands.read(land_id);
            assert(land.status == LandStatus::Approved, Errors::LAND_NOT_APPROVED);

            // Create listing
            let listing_id = self.listing_count.read() + 1;
            let timestamp = get_block_timestamp();

            let listing = Listing {
                land_id: land_id,
                seller: caller,
                price: price,
                status: ListingStatus::Active,
                created_at: timestamp,
                updated_at: timestamp
            };

            self.listings.write(listing_id, listing);
            self.listing_count.write(listing_id);

            // Add to active listings
            let active_count = self.active_listing_count.read();
            self.active_listings.write(active_count, listing_id);
            self.active_listing_count.write(active_count + 1);

            // Record initial price in history
            self.price_history.write((listing_id, 0), (price, timestamp));
            self.price_update_count.write(listing_id, 1);

            // Lock the NFT
            let nft_contract = self.nft_contract.read();
            let nft_dispatcher = ILandNFTDispatcher { contract_address: nft_contract };
            nft_dispatcher.lock(land_id);

            self.emit(ListingCreated { listing_id, land_id, seller: caller, price });

            listing_id
        }

        fn cancel_listing(ref self: ContractState, listing_id: u256) {
            let mut listing = self.listings.read(listing_id);
            let caller = get_caller_address();

            assert(listing.seller == caller, Errors::ONLY_SELLER_CAN_CANCEL_LIST);
            assert(listing.status == ListingStatus::Active, Errors::LISTING_NOT_ACTIVE);

            listing.status = ListingStatus::Cancelled;
            listing.updated_at = get_block_timestamp();
            self.listings.write(listing_id, listing);

            // Remove from active listings
            self._remove_from_active_listings(listing_id);

            // Unlock the NFT
            let nft_contract = self.nft_contract.read();
            let nft_dispatcher = ILandNFTDispatcher { contract_address: nft_contract };
            nft_dispatcher.unlock(listing.land_id);

            self.emit(ListingCancelled { listing_id });
        }

        fn update_listing_price(ref self: ContractState, listing_id: u256, new_price: u256) {
            let mut listing = self.listings.read(listing_id);
            let caller = get_caller_address();

            assert(listing.seller == caller, Errors::ONLY_SELLER_CAN_UPDATE_LIST);
            assert(listing.status == ListingStatus::Active, Errors::LISTING_NOT_ACTIVE);

            let old_price = listing.price;
            listing.price = new_price;
            listing.updated_at = get_block_timestamp();
            self.listings.write(listing_id, listing);

            // Record price update in history
            let update_count = self.price_update_count.read(listing_id);
            self
                .price_history
                .write((listing_id, update_count), (new_price, get_block_timestamp()));
            self.price_update_count.write(listing_id, update_count + 1);

            self.emit(ListingPriceUpdated { listing_id, old_price, new_price });
        }

        fn buy_land(ref self: ContractState, listing_id: u256) {
            let mut listing = self.listings.read(listing_id);
            let buyer = get_caller_address();

            assert(listing.status == ListingStatus::Active, Errors::LISTING_NOT_ACTIVE);
            assert(buyer != listing.seller, Errors::SELLER_CANT_BUY_OWN);

            // Verify payment
            let payment = starknet::info::get_tx_info().unbox().max_fee.into();
            assert(payment >= listing.price, Errors::INSUFFICIENT_PAYMENT_TO_BUY_LAND);

            // Update listing status
            listing.status = ListingStatus::Sold;
            listing.updated_at = get_block_timestamp();
            self.listings.write(listing_id, listing);

            // Remove from active listings
            self._remove_from_active_listings(listing_id);

            // Transfer land ownership
            self.transfer_land(listing.land_id, buyer);

            // Unlock the NFT
            let nft_contract = self.nft_contract.read();
            let nft_dispatcher = ILandNFTDispatcher { contract_address: nft_contract };
            nft_dispatcher.unlock(listing.land_id);

            self
                .emit(
                    LandSold {
                        listing_id,
                        land_id: listing.land_id,
                        seller: listing.seller,
                        buyer,
                        price: listing.price
                    }
                );
        }

        fn get_listing(self: @ContractState, listing_id: u256) -> Listing {
            self.listings.read(listing_id)
        }

        fn get_active_listings(self: @ContractState) -> Array<u256> {
            let mut active = array![];
            let count = self.active_listing_count.read();

            let mut i: u256 = 0;
            while i < count {
                active.append(self.active_listings.read(i));
                i += 1;
            };

            active
        }

        fn get_listing_price_history(self: @ContractState, listing_id: u256) -> Array<(u256, u64)> {
            let mut history = array![];
            let update_count = self.price_update_count.read(listing_id);

            let mut i: u256 = 0;
            while i < update_count {
                history.append(self.price_history.read((listing_id, i)));
                i += 1;
            };

            history
        }
    }

    // Internal helper functions for access control
    #[generate_trait]
    impl InternalFunctions of InternalFunctionsTrait {
        // Verifies if the caller is the owner of the land
        fn only_owner(self: @ContractState, land_id: u256) -> bool {
            let land = self.lands.read(land_id);
            land.owner == get_caller_address()
        }

        // Verifies if the caller is the inspector assigned to the land
        fn only_inspector(self: @ContractState, land_id: u256) -> bool {
            let caller = get_caller_address();
            let inspector = self.land_inspectors.read(land_id);
            inspector == caller
        }

        fn _remove_from_active_listings(ref self: ContractState, listing_id: u256) {
            let count = self.active_listing_count.read();
            let mut i: u256 = 0;

            // Find listing index
            while i < count {
                if self.active_listings.read(i) == listing_id {
                    // Replace with last listing if not last
                    if i < count - 1 {
                        let last_listing = self.active_listings.read(count - 1);
                        self.active_listings.write(i, last_listing);
                    }
                    self.active_listing_count.write(count - 1);
                    break;
                }
                i += 1;
            }
        }
    }

    fn is_inspector(self: @ContractState, inspector: ContractAddress) -> bool {
        let count = self.lands_assigned_to_inspector.read(inspector);

        if count > 0 {
            return true;
        }

        return false;
    }
}<|MERGE_RESOLUTION|>--- conflicted
+++ resolved
@@ -417,7 +417,6 @@
             self.emit(InspectorRemoved { inspector });
         }
 
-<<<<<<< HEAD
         fn get_all_inspectors(self: @ContractState) -> Array<ContractAddress> {
             let mut inspectors = array![];
             let inspector_count = self.inspector_count.read();
@@ -444,8 +443,6 @@
             self.fee_per_square_unit.read()
         }
 
-=======
->>>>>>> d3120629
         fn create_listing(ref self: ContractState, land_id: u256, price: u256) -> u256 {
             let caller = get_caller_address();
 
