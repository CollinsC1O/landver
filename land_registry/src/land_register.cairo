--- conflicted
+++ resolved
@@ -14,7 +14,6 @@
 
     #[storage]
     struct Storage {
-<<<<<<< HEAD
         lands: Map::<u256, Land>, // Stores all registered lands
         owner_lands: Map::<(ContractAddress, u256), u256>, // Maps owners to their lands
         owner_land_count: Map::<ContractAddress, u256>, // Number of lands per owner
@@ -30,22 +29,8 @@
         land_inspector_assignments: Map::<u256, ContractAddress>, // Inspector assignments
         registered_inspectors: Map::<ContractAddress, bool>, // List of registered inspectors
         inspector_count: u256, // Total number of registered inspectors
-=======
-        lands: Map::<u256, Land>,
-        owner_lands: Map::<(ContractAddress, u256), u256>,
-        owner_land_count: Map::<ContractAddress, u256>,
-        land_inspectors: Map::<u256, ContractAddress>,
-        lands_assigned_to_inspector: Map::<ContractAddress, u256>,
-        approved_lands: Map::<u256, bool>,
-        land_count: u256,
-        nft_contract: ContractAddress,
-        land_transaction_history: Map::<(u256, u256), (ContractAddress, u64)>,
-        land_transaction_count: Map::<u256, u256>,
-        land_inspector_assignments: Map::<u256, ContractAddress>,
-        registered_inspectors: Map::<ContractAddress, bool>,
-        inspector_count: u256,
         fee_per_square_unit: u256,
->>>>>>> fc5a2816
+
     }
 
     #[event]
@@ -105,16 +90,14 @@
         inspector: ContractAddress,
     }
 
-<<<<<<< HEAD
+
     // Constructor initializes the contract with NFT functionality
-=======
+
     #[derive(Drop, starknet::Event)]
     pub struct FeeUpdated {
         old_fee: u256,
         new_fee: u256,
     }
-
->>>>>>> fc5a2816
     #[constructor]
     fn constructor(
         ref self: ContractState,
@@ -122,12 +105,10 @@
         initial_fee_rate: u256
     ) {
         self.inspector_count.write(0);
-<<<<<<< HEAD
 
         // Deploy the NFT contract and store its address
-=======
+
         self.fee_per_square_unit.write(initial_fee_rate);
->>>>>>> fc5a2816
         let land_register_contract_address = get_contract_address();
         let base_uri: ByteArray = "https://example.base.uri/";
         let mut call_data = ArrayTrait::<felt252>::new();
