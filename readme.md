--- conflicted
+++ resolved
@@ -1,6 +1,7 @@
 # Land Registry Smart Contract System
+LandVer is a decentralized protocol for land registration and verification, utilizing blockchain technology to provide a secure, transparent, and immutable system for managing land records. The protocol facilitates land transactions and ownership verification across multiple blockchains, beginning with StarkNet.
 
-<<<<<<< HEAD
+While initially built on StarkNet, LandVer is designed to be cross-chain compatible, allowing land transactions and records to be securely managed across multiple blockchains. LandVer is one of the many products of Noshon Networks, which aims to bring innovation to the world of real estate.
 This project implements a land registry system using smart contracts on the StarkNet platform.
 
 ## Components
@@ -28,11 +29,6 @@
    starknet deploy --contract compiled_contracts/land_registry.sierra.json --inputs <constructor_arguments>
    ```
 4. After deployment, note down the contract addresses for future interactions.
-=======
-LandVer is a decentralized protocol for land registration and verification, utilizing blockchain technology to provide a secure, transparent, and immutable system for managing land records. The protocol facilitates land transactions and ownership verification across multiple blockchains, beginning with StarkNet.
-
-While initially built on StarkNet, LandVer is designed to be cross-chain compatible, allowing land transactions and records to be securely managed across multiple blockchains. LandVer is one of the many products of Noshon Networks, which aims to bring innovation to the world of real estate.
->>>>>>> 9fab8a55
 
 ## Interacting with the Contracts
 
